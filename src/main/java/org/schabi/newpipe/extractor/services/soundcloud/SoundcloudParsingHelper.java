--- conflicted
+++ resolved
@@ -136,19 +136,9 @@
             throw new ParsingException("Could not parse json response", e);
         }
 
-<<<<<<< HEAD
-        JSONArray responseCollection = responseObject.getJSONArray("collection");
-        for (int i = 0; i < responseCollection.length(); i++) {
-            if (charts) {
-                collector.commit(new SoundcloudStreamInfoItemExtractor(responseCollection.getJSONObject(i).getJSONObject("track")));
-            } else {
-                collector.commit(new SoundcloudStreamInfoItemExtractor(responseCollection.getJSONObject(i)));
-            }
-=======
         JsonArray responseCollection = responseObject.getArray("collection");
         for (Object o : responseCollection) {
             if (o instanceof JsonObject) collector.commit(new SoundcloudStreamInfoItemExtractor((JsonObject) o));
->>>>>>> f3087553
         }
 
         String nextStreamsUrl;
